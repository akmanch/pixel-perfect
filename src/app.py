import streamlit as st
import requests
import json
from typing import Dict, Any
import os
from dotenv import load_dotenv
import time
from datadog_integration import dd_logger

# Load environment variables
load_dotenv()

# Configure Streamlit page
st.set_page_config(
    page_title="Social Media Ad Generator",
    page_icon="🚀",
    layout="wide",
    initial_sidebar_state="expanded"
)

# API Configuration
API_BASE_URL = "http://localhost:8000"

# Custom CSS for better styling
st.markdown("""
<style>
    .main-header {
        font-size: 3rem;
        font-weight: bold;
        text-align: center;
        margin-bottom: 2rem;
        background: linear-gradient(90deg, #667eea 0%, #764ba2 100%);
        -webkit-background-clip: text;
        -webkit-text-fill-color: transparent;
    }
    .success-box {
        padding: 1rem;
        border-radius: 0.5rem;
        background-color: #d4edda;
        border: 1px solid #c3e6cb;
        color: #155724;
    }
    .error-box {
        padding: 1rem;
        border-radius: 0.5rem;
        background-color: #f8d7da;
        border: 1px solid #f5c6cb;
        color: #721c24;
    }
    .preview-box {
        padding: 1rem;
        border-radius: 0.5rem;
        background-color: #f8f9fa;
        border: 1px solid #dee2e6;
        margin: 1rem 0;
    }
</style>
""", unsafe_allow_html=True)

def make_api_request(endpoint: str, data: Dict[Any, Any]) -> Dict[Any, Any]:
    """Make API request to FastAPI backend"""
    start_time = time.time()
    try:
        # Increase timeout for media generation (can take 60-120 seconds)
        timeout = 180 if endpoint == "/generate-media" else 30
        response = requests.post(f"{API_BASE_URL}{endpoint}", json=data, timeout=timeout)
        response.raise_for_status()
        
        # Track API call success
        duration_ms = (time.time() - start_time) * 1000
        dd_logger.track_api_usage(
            endpoint=endpoint,
            success=True,
            duration_ms=duration_ms,
            user_id=st.session_state.get('session_id'),
            additional_tags=[f"frontend:streamlit"]
        )
        
        # Increment session API calls counter
        if 'api_calls' in st.session_state:
            st.session_state.api_calls += 1
        
        return response.json()
    except requests.exceptions.RequestException as e:
        # Track API call failure
        duration_ms = (time.time() - start_time) * 1000
        dd_logger.track_api_usage(
            endpoint=endpoint,
            success=False,
            duration_ms=duration_ms,
            user_id=st.session_state.get('session_id'),
            additional_tags=[f"frontend:streamlit", f"error:{type(e).__name__}"]
        )
        
        st.error(f"API Error: {str(e)}")
        return {"success": False, "message": str(e)}

def validate_product_description(text: str) -> tuple[bool, str]:
    """Validate if product description is clear and specific"""
    text = text.strip().lower()
    
    # Check if too short or vague
    if len(text) < 10:
        return False, "Please provide more details about your product or service."
    
    # Check for vague terms that need clarification
    vague_terms = [
        "something", "thing", "stuff", "product", "service", "item", 
        "this", "that", "it", "good", "nice", "great", "amazing"
    ]
    
    vague_count = sum(1 for term in vague_terms if term in text)
    
    if vague_count > 2:
        return False, "Please be more specific about what you're selling. Instead of 'something good', tell me exactly what product or service you offer."
    
    # Check if it's too generic
    generic_phrases = [
        "create an ad", "make an ad", "advertisement", "marketing", 
        "promote", "sell", "business", "company"
    ]
    
    if any(phrase in text for phrase in generic_phrases) and len(text.split()) < 5:
        return False, "I need to know what specific product or service you want to advertise. Please tell me exactly what you're selling."
    
    return True, "Product description is clear!"

def export_to_json_format(ad_data: dict) -> dict:
    """Export ad data in the exact output.json format"""
    return {
        "success": True,
        "ad_data": ad_data,
        "message": "Ad generation completed successfully"
    }

def main():
    # Header
    st.markdown('<h1 class="main-header">🚀 Social Media Ad Generator</h1>', unsafe_allow_html=True)
    st.markdown("---")
    
    # Sidebar for configuration
    with st.sidebar:
        st.header("⚙️ Configuration")
        
        # API Status Check
        try:
            response = requests.get(f"{API_BASE_URL}/", timeout=5)
            if response.status_code == 200:
                st.success("✅ API Connected")
            else:
                st.error("❌ API Connection Failed")
        except:
            st.error("❌ API Not Running")
            st.info("Please start the FastAPI server: `uvicorn src.main:app --reload --port 8000`")
        
        st.markdown("---")
        
        # Target Audience Selection
        target_audience = st.selectbox(
            "🎯 Target Audience",
            ["General", "Environmentally Conscious", "Tech Enthusiasts", "Fashion Forward", "Health Focused"]
        )
        
        # Media Type Selection
        media_type = st.selectbox(
            "📸 Media Type",
            ["image", "video"]
        )
        
        # Translation Language
        translation_language = st.selectbox(
            "🌍 Translation Language",
            ["es", "fr", "de", "it", "pt"]
        )

    # Main Content Area
    col1, col2 = st.columns([1, 1])
    
    with col1:
        st.header("💬 Chatbot Assistant")
        
        # Initialize session state for chatbot
        if "messages" not in st.session_state:
            st.session_state.messages = []
        if "user_info" not in st.session_state:
            st.session_state.user_info = {}
        if "chat_step" not in st.session_state:
            st.session_state.chat_step = 0
        if "session_start_time" not in st.session_state:
            st.session_state.session_start_time = time.time()
        if "session_id" not in st.session_state:
            st.session_state.session_id = f"user_{int(time.time())}"
        if "ads_generated" not in st.session_state:
            st.session_state.ads_generated = 0
        if "api_calls" not in st.session_state:
            st.session_state.api_calls = 0
        
        # Chatbot steps
        steps = [
            {
                "question": "👋 Hi! I'm your AI assistant. What product or service would you like to create an ad for?\n\nPlease be specific and clear about what you're selling (e.g., 'iPhone 15 Pro', 'Organic Coffee Beans', 'Fitness App Subscription').",
                "key": "product_description",
                "input_type": "text_area",
                "placeholder": "Describe your product or service clearly and specifically...",
                "validation": "product_clear"
            },
            {
                "question": "🎯 Who is your target audience? (e.g., young professionals, eco-conscious consumers, tech enthusiasts)",
                "key": "target_audience",
                "input_type": "text_input",
                "placeholder": "Describe your ideal customer..."
            },
            {
                "question": "💰 What's your price range or value proposition?",
                "key": "price_range",
                "input_type": "text_input",
                "placeholder": "e.g., $20-50, premium quality, affordable luxury..."
            },
            {
                "question": "🏆 Do you have any competitors you'd like me to analyze? (Optional)",
                "key": "competitor_url",
                "input_type": "text_input",
                "placeholder": "https://competitor-website.com",
                "optional": True
            },
            {
                "question": "🎨 What style should the ad have? (modern, classic, playful, professional)",
                "key": "ad_style",
                "input_type": "text_input",
                "placeholder": "Describe the tone and style..."
            }
        ]
        
        # Display chat messages
        for message in st.session_state.messages:
            with st.chat_message(message["role"]):
                st.markdown(message["content"])
        
        # Current step
        current_step = st.session_state.chat_step
        
        if current_step < len(steps):
            step = steps[current_step]
            
            # Display current question
            with st.chat_message("assistant"):
                st.markdown(step["question"])
            
            # Input field based on type
            if step["input_type"] == "text_area":
                user_input = st.text_area(
                    "Your response:",
                    placeholder=step["placeholder"],
                    height=100,
                    key=f"input_{current_step}"
                )
            else:
                user_input = st.text_input(
                    "Your response:",
                    placeholder=step["placeholder"],
                    key=f"input_{current_step}"
                )
            
            # Submit button
            if st.button("Send", key=f"send_{current_step}"):
                if user_input.strip() or step.get("optional", False):
                    # Validate product description if it's the first step
                    if step.get("validation") == "product_clear":
                        is_valid, validation_message = validate_product_description(user_input)
                        if not is_valid:
                            st.error(f"❌ {validation_message}")
                            return
                    
                    # Store user response
                    st.session_state.user_info[step["key"]] = user_input.strip()
                    
                    # Add user message to chat
                    st.session_state.messages.append({
                        "role": "user",
                        "content": user_input
                    })
                    
                    # Move to next step
                    st.session_state.chat_step += 1
                    st.rerun()
                else:
                    st.error("Please provide a response.")
        
        # Summary and generate button
        elif current_step >= len(steps):
            with st.chat_message("assistant"):
                st.markdown("✅ Perfect! I have all the information I need. Here's what I'll create for you:")
                
                summary = f"""
                **Product:** {st.session_state.user_info.get('product_description', 'N/A')}
                **Target Audience:** {st.session_state.user_info.get('target_audience', 'N/A')}
                **Price Range:** {st.session_state.user_info.get('price_range', 'N/A')}
                **Competitor:** {st.session_state.user_info.get('competitor_url', 'None')}
                **Style:** {st.session_state.user_info.get('ad_style', 'N/A')}
                """
                st.markdown(summary)
            
            # Action buttons
            col_gen, col_reset = st.columns([2, 1])
            
            with col_gen:
                if st.button("🚀 Generate Complete Ad", type="primary", use_container_width=True):
                    # Get data from chatbot
                    product_description = st.session_state.user_info.get('product_description', '')
                    competitor_url = st.session_state.user_info.get('competitor_url', '')
                    custom_target_audience = st.session_state.user_info.get('target_audience', '')
                    price_range = st.session_state.user_info.get('price_range', '')
                    ad_style = st.session_state.user_info.get('ad_style', '')
                    
                    if not product_description:
                        st.error("Please complete the chatbot conversation first")
                        return
                    
                    # Progress tracking
                    progress_bar = st.progress(0)
                    status_text = st.empty()
                    
                    # Step 1: Scrape competitor data
                    if competitor_url:
                        status_text.text("🔍 Scraping competitor data...")
                        progress_bar.progress(20)
                        
                        scrape_data = make_api_request("/scrape-data", {
                            "competitor_url": competitor_url,
                            "product_description": product_description
                        })
                        
                        if scrape_data.get("success"):
                            st.success("✅ Competitor data scraped")
                            
                            # Step 2: Structure data
                            status_text.text("📊 Structuring data...")
                            progress_bar.progress(40)
                            
                            structure_data = make_api_request("/structure-data", {
                                "competitor_url": competitor_url,
                                "product_description": product_description
                            })
                            
                            if structure_data.get("success"):
                                st.success("✅ Data structured")
                                competitor_insights = structure_data.get("data", {})
                            else:
                                competitor_insights = {}
                        else:
                            competitor_insights = {}
                    else:
                        competitor_insights = {}
                    
                    # Step 3: Generate ad copy
                    status_text.text("✍️ Generating ad copy...")
                    progress_bar.progress(60)
                    
                    # Enhanced copy generation with chatbot data
                    copy_data = make_api_request("/generate-copy", {
                        "product_description": product_description,
                        "competitor_insights": competitor_insights,
                        "target_audience": custom_target_audience or target_audience.lower(),
                        "price_range": price_range,
                        "ad_style": ad_style
                    })
                    
                    if copy_data.get("success"):
                        st.success("✅ Ad copy generated")
                        ad_copy = copy_data.get("ad_copy", "")
                    else:
                        ad_copy = "Failed to generate ad copy"
                    
                    # Step 4: Generate media
                    status_text.text("🎨 Generating media...")
                    progress_bar.progress(80)
                    
                    media_data = make_api_request("/generate-media", {
                        "product_description": product_description,
                        "media_type": media_type,
                        "style": ad_style or "modern"
                    })
                    
                    if media_data.get("success"):
                        st.success("✅ Media generated")
                        media_url = media_data.get("media_url", "")
                    else:
                        media_url = ""
                    
                    # Step 5: Translate content
                    status_text.text("🌍 Translating content...")
                    progress_bar.progress(90)
                    
                    translate_data = make_api_request("/translate", {
                        "text": ad_copy,
                        "target_language": translation_language
                    })
                    
                    if translate_data.get("success"):
                        st.success("✅ Content translated")
                        translated_copy = translate_data.get("translated_text", "")
                    else:
                        translated_copy = ad_copy
                    
                    # Complete
                    status_text.text("✅ Complete!")
                    progress_bar.progress(100)
                    
                    # Track successful ad generation
                    st.session_state.ads_generated += 1
                    
                    # Log successful ad generation to Datadog
                    dd_logger.log_event(
                        title="Ad Generation Completed",
                        text=f"Successfully generated ad for {product_description[:50]}...",
                        tags=[
                            f"product:{product_description[:30]}",
                            f"target_audience:{custom_target_audience or target_audience}",
                            f"ad_style:{ad_style or 'default'}",
                            f"session_id:{st.session_state.session_id}"
                        ]
                    )
                    
                    # Store results in session state (matching output.json format)
                    st.session_state.ad_data = {
                        "product_description": product_description,
                        "target_audience": custom_target_audience or target_audience.lower(),
                        "price_range": price_range,
                        "ad_style": ad_style,
                        "competitor_insights": competitor_insights,
                        "generated_content": {
                            "ad_copy": ad_copy,
                            "translated_copy": translated_copy,
                            "media_url": media_url,
                            "tweet_url": "https://twitter.com/user/status/1234567890"  # Placeholder
                        },
                        "metadata": {
                            "generation_timestamp": "2024-01-15T12:30:00Z",
                            "api_version": "1.0.0",
                            "processing_time_ms": 2500,
                            "languages": ["en", translation_language],
                            "platforms": ["twitter"]
                        }
                    }
                    
                    # Legacy format for backward compatibility
                    st.session_state.ad_copy = ad_copy
                    st.session_state.translated_copy = translated_copy
                    st.session_state.media_url = media_url
                    st.session_state.competitor_insights = competitor_insights
            
<<<<<<< HEAD
            # Store results in session state
            st.session_state.ad_copy = ad_copy
            st.session_state.translated_copy = translated_copy
            st.session_state.media_url = media_url
            st.session_state.media_type = media_type
            st.session_state.competitor_insights = competitor_insights
=======
            with col_reset:
                if st.button("🔄 New Conversation", use_container_width=True):
                    # Reset chatbot state
                    st.session_state.messages = []
                    st.session_state.user_info = {}
                    st.session_state.chat_step = 0
                    st.rerun()
>>>>>>> 7f0340a2
    
    with col2:
        st.header("👀 Preview")
        
        if hasattr(st.session_state, 'ad_copy'):
            # Original Ad Copy
            st.subheader("📝 Original Ad Copy")
            st.markdown(f'<div class="preview-box">{st.session_state.ad_copy}</div>', unsafe_allow_html=True)
            
            # Translated Ad Copy
            if hasattr(st.session_state, 'translated_copy'):
                st.subheader(f"🌍 Translated ({translation_language.upper()})")
                st.markdown(f'<div class="preview-box">{st.session_state.translated_copy}</div>', unsafe_allow_html=True)
            
            # Media Preview
            if hasattr(st.session_state, 'media_url') and st.session_state.media_url:
                st.subheader("🎨 Generated Media")
                # Check if it's a video or image based on URL or media type
                if hasattr(st.session_state, 'media_type') and st.session_state.media_type == 'video':
                    st.video(st.session_state.media_url)
                else:
                    st.image(st.session_state.media_url, caption="Generated Media", use_column_width=True)
            
            # Competitor Insights
            if hasattr(st.session_state, 'competitor_insights') and st.session_state.competitor_insights:
                st.subheader("📊 Competitor Insights")
                insights = st.session_state.competitor_insights
                if isinstance(insights, dict):
                    for key, value in insights.items():
                        st.write(f"**{key.replace('_', ' ').title()}:** {value}")
            
            # Action Buttons
            st.markdown("---")
            col_a, col_b, col_c, col_d = st.columns(4)
            
            with col_a:
                if st.button("📋 Copy Text", use_container_width=True):
                    st.write("Text copied to clipboard!")
            
            with col_b:
                if st.button("📱 Post to Twitter", use_container_width=True):
                    # Post to Twitter
                    twitter_data = make_api_request("/post-twitter", {
                        "text": st.session_state.ad_copy,
                        "media_url": st.session_state.media_url
                    })
                    
                    if twitter_data.get("success"):
                        st.success("✅ Posted to Twitter!")
                        st.write(f"Tweet URL: {twitter_data.get('tweet_url', 'N/A')}")
                    else:
                        st.error("❌ Failed to post to Twitter")
            
            with col_c:
                if st.button("💾 Download JSON", use_container_width=True):
                    if hasattr(st.session_state, 'ad_data'):
                        json_data = export_to_json_format(st.session_state.ad_data)
                        json_str = json.dumps(json_data, indent=2)
                        st.download_button(
                            label="📥 Download output.json",
                            data=json_str,
                            file_name="ad_output.json",
                            mime="application/json"
                        )
                    else:
                        st.error("No data to download")
            
            with col_d:
                if st.button("🔄 New Ad", use_container_width=True):
                    # Reset chatbot state
                    st.session_state.messages = []
                    st.session_state.user_info = {}
                    st.session_state.chat_step = 0
                    st.rerun()
        else:
            st.info("👆 Generate an ad to see the preview here")

    # Footer
    st.markdown("---")
    st.markdown(
        """
        <div style='text-align: center; color: #666;'>
            🚀 Built in 3 hours by the Pixel Perfect Sprint Team | 
            Powered by OpenAI, Linkup, Structify, Imagepik, DeepL & Twitter APIs
        </div>
        """, 
        unsafe_allow_html=True
    )

if __name__ == "__main__":
    main()<|MERGE_RESOLUTION|>--- conflicted
+++ resolved
@@ -449,14 +449,6 @@
                     st.session_state.media_url = media_url
                     st.session_state.competitor_insights = competitor_insights
             
-<<<<<<< HEAD
-            # Store results in session state
-            st.session_state.ad_copy = ad_copy
-            st.session_state.translated_copy = translated_copy
-            st.session_state.media_url = media_url
-            st.session_state.media_type = media_type
-            st.session_state.competitor_insights = competitor_insights
-=======
             with col_reset:
                 if st.button("🔄 New Conversation", use_container_width=True):
                     # Reset chatbot state
@@ -464,7 +456,6 @@
                     st.session_state.user_info = {}
                     st.session_state.chat_step = 0
                     st.rerun()
->>>>>>> 7f0340a2
     
     with col2:
         st.header("👀 Preview")
