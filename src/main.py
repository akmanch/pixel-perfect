--- conflicted
+++ resolved
@@ -5,12 +5,9 @@
 import httpx
 from dotenv import load_dotenv
 import logging
-<<<<<<< HEAD
-import asyncio
-=======
 import time
 from datadog_integration import dd_logger, track_api_call, track_ad_generation
->>>>>>> 7f0340a2
+import asyncio
 
 # Load environment variables
 load_dotenv()
